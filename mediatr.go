--- conflicted
+++ resolved
@@ -18,34 +18,19 @@
 	Handle(ctx context.Context, request TRequest) (TResponse, IError)
 }
 
-<<<<<<< HEAD
+type RequestHandlerFactory[TRequest any, TResponse any] func() iRequestHandler[TRequest, TResponse]
+
 type iNotificationHandler[TNotification any] interface {
 	Handle(ctx context.Context, notification TNotification) IError
 }
+
+type NotificationHandlerFactory[TNotification any] func() iNotificationHandler[TNotification]
 
 var requestHandlersRegistrations = map[reflect.Type]any{}
 var notificationHandlersRegistrations = map[reflect.Type][]any{}
 var pipelineBehaviours []any
 
-// RegisterRequestHandler register the request handler to mediator registry.
-func RegisterRequestHandler[TRequest any, TResponse any](handler iRequestHandler[TRequest, TResponse]) IError {
-=======
-type RequestHandlerFactory[TRequest any, TResponse any] func() RequestHandler[TRequest, TResponse]
-
-type NotificationHandler[TNotification any] interface {
-	Handle(ctx context.Context, notification TNotification) error
-}
-
-type NotificationHandlerFactory[TNotification any] func() NotificationHandler[TNotification]
-
-var requestHandlersRegistrations = map[reflect.Type]interface{}{}
-var notificationHandlersRegistrations = map[reflect.Type][]interface{}{}
-var pipelineBehaviours []interface{} = []interface{}{}
-
-type Unit struct{}
-
 func registerRequestHandler[TRequest any, TResponse any](handler any) error {
->>>>>>> ae047d5e
 	var request TRequest
 	requestType := reflect.TypeOf(request)
 
@@ -60,12 +45,8 @@
 	return nil
 }
 
-<<<<<<< HEAD
-// RegisterRequestPipelineBehaviors register the request behaviors to mediator registry.
-func RegisterRequestPipelineBehaviors(behaviours ...iPipelineBehavior) IError {
-=======
 // RegisterRequestHandler register the request handler to mediatr registry.
-func RegisterRequestHandler[TRequest any, TResponse any](handler RequestHandler[TRequest, TResponse]) error {
+func RegisterRequestHandler[TRequest any, TResponse any](handler iRequestHandler[TRequest, TResponse]) error {
 	return registerRequestHandler[TRequest, TResponse](handler)
 }
 
@@ -74,9 +55,8 @@
 	return registerRequestHandler[TRequest, TResponse](factory)
 }
 
-// RegisterRequestPipelineBehaviors register the request behaviors to mediatr registry.
-func RegisterRequestPipelineBehaviors(behaviours ...PipelineBehavior) error {
->>>>>>> ae047d5e
+// RegisterRequestPipelineBehaviors register the request behaviors to mediator registry.
+func RegisterRequestPipelineBehaviors(behaviours ...iPipelineBehavior) IError {
 	for _, behavior := range behaviours {
 		behaviorType := reflect.TypeOf(behavior)
 
@@ -91,12 +71,7 @@
 	return nil
 }
 
-<<<<<<< HEAD
-// RegisterNotificationHandler register the notification handler to mediator registry.
-func RegisterNotificationHandler[TEvent any](handler iNotificationHandler[TEvent]) {
-=======
-func registerNotificationHandler[TEvent any](handler any) error {
->>>>>>> ae047d5e
+func registerNotificationHandler[TEvent any](handler any) {
 	var event TEvent
 	eventType := reflect.TypeOf(event)
 
@@ -108,50 +83,27 @@
 	notificationHandlersRegistrations[eventType] = append(handlers, handler)
 }
 
-<<<<<<< HEAD
+// RegisterNotificationHandler register the notification handler to mediatr registry.
+func RegisterNotificationHandler[TEvent any](handler iNotificationHandler[TEvent]) {
+	registerNotificationHandler[TEvent](handler)
+}
+
+// RegisterNotificationHandlerFactory register the notification handler factory to mediatr registry.
+func RegisterNotificationHandlerFactory[TEvent any](factory NotificationHandlerFactory[TEvent]) {
+	registerNotificationHandler[TEvent](factory)
+}
+
 // RegisterNotificationHandlers register the notification handlers to mediator registry.
 func RegisterNotificationHandlers[TEvent any](handlers ...iNotificationHandler[TEvent]) {
 	for _, handler := range handlers {
 		RegisterNotificationHandler[TEvent](handler)
-=======
-// RegisterNotificationHandler register the notification handler to mediatr registry.
-func RegisterNotificationHandler[TEvent any](handler NotificationHandler[TEvent]) error {
-	return registerNotificationHandler[TEvent](handler)
-}
-
-// RegisterNotificationHandlerFactory register the notification handler factory to mediatr registry.
-func RegisterNotificationHandlerFactory[TEvent any](factory NotificationHandlerFactory[TEvent]) error {
-	return registerNotificationHandler[TEvent](factory)
-}
-
-// RegisterNotificationHandlers register the notification handlers to mediatr registry.
-func RegisterNotificationHandlers[TEvent any](handlers ...NotificationHandler[TEvent]) error {
-	if len(handlers) == 0 {
-		return errors.New("no handlers provided")
-	}
-
-	for _, handler := range handlers {
-		err := RegisterNotificationHandler(handler)
-		if err != nil {
-			return err
-		}
-	}
-
-	return nil
-}
-
-// RegisterNotificationHandlers register the notification handlers factories to mediatr registry.
-func RegisterNotificationHandlersFactories[TEvent any](factories ...NotificationHandlerFactory[TEvent]) error {
-	if len(factories) == 0 {
-		return errors.New("no handlers provided")
-	}
-
+	}
+}
+
+// RegisterNotificationHandlersFactories register the notification handlers factories to mediatr registry.
+func RegisterNotificationHandlersFactories[TEvent any](factories ...NotificationHandlerFactory[TEvent]) {
 	for _, handler := range factories {
-		err := RegisterNotificationHandlerFactory[TEvent](handler)
-		if err != nil {
-			return err
-		}
->>>>>>> ae047d5e
+		RegisterNotificationHandlerFactory[TEvent](handler)
 	}
 }
 
@@ -163,8 +115,8 @@
 	notificationHandlersRegistrations = map[reflect.Type][]any{}
 }
 
-func buildRequestHandler[TRequest any, TResponse any](handler any) (RequestHandler[TRequest, TResponse], bool) {
-	handlerValue, ok := handler.(RequestHandler[TRequest, TResponse])
+func buildRequestHandler[TRequest any, TResponse any](handler any) (iRequestHandler[TRequest, TResponse], bool) {
+	handlerValue, ok := handler.(iRequestHandler[TRequest, TResponse])
 	if !ok {
 		factory, ok := handler.(RequestHandlerFactory[TRequest, TResponse])
 		if !ok {
@@ -187,11 +139,7 @@
 		return *new(TResponse), ErrorRequestHandlerNotFound
 	}
 
-<<<<<<< HEAD
-	requestHandler, ok := handler.(iRequestHandler[TRequest, TResponse])
-=======
-	handlerValue, ok := buildRequestHandler[TRequest, TResponse](handler)
->>>>>>> ae047d5e
+	requestHandler, ok := buildRequestHandler[TRequest, TResponse](handler)
 	if !ok {
 		return *new(TResponse), ErrorRequestHandlerNotValid
 	}
@@ -233,8 +181,8 @@
 	return response, nil
 }
 
-func buildNotificationHandler[TNotification any](handler any) (NotificationHandler[TNotification], bool) {
-	handlerValue, ok := handler.(NotificationHandler[TNotification])
+func buildNotificationHandler[TNotification any](handler any) (iNotificationHandler[TNotification], bool) {
+	handlerValue, ok := handler.(iNotificationHandler[TNotification])
 	if !ok {
 		factory, ok := handler.(NotificationHandlerFactory[TNotification])
 		if !ok {
@@ -258,12 +206,7 @@
 	}
 
 	for _, handler := range handlers {
-<<<<<<< HEAD
-		notificationHandler, ok := handler.(iNotificationHandler[TNotification])
-=======
-		handlerValue, ok := buildNotificationHandler[TNotification](handler)
-
->>>>>>> ae047d5e
+		notificationHandler, ok := buildNotificationHandler[TNotification](handler)
 		if !ok {
 			return ErrorNotificationHandlerNotValid
 		}
